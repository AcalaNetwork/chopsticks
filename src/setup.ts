--- conflicted
+++ resolved
@@ -8,17 +8,14 @@
 import { Blockchain } from './blockchain'
 import { Config } from './schema'
 import { GenesisProvider } from './genesis-provider'
-<<<<<<< HEAD
 import {
   InherentProviders,
+  ParaInherentEnter,
   SetBabeRandomness,
   SetNimbusAuthorInherent,
   SetTimestamp,
   SetValidationData,
 } from './blockchain/inherent'
-=======
-import { InherentProviders, ParaInherentEnter, SetTimestamp, SetValidationData } from './blockchain/inherent'
->>>>>>> 69cbfd2a
 import { defaultLogger } from './logger'
 import { importStorage, overrideWasm } from './utils/import-storage'
 import { openDb } from './db'
@@ -56,15 +53,12 @@
 
   const header = await api.getHeader(blockHash)
 
-<<<<<<< HEAD
   const inherents = new InherentProviders(new SetTimestamp(), [
     new SetValidationData(),
+    new ParaInherentEnter(),
     new SetNimbusAuthorInherent(),
     new SetBabeRandomness(),
   ])
-=======
-  const inherents = new InherentProviders(new SetTimestamp(), [new SetValidationData(), new ParaInherentEnter()])
->>>>>>> 69cbfd2a
 
   const chain = new Blockchain({
     api,
