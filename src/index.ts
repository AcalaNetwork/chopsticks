import '@polkadot/types-codec'
import { ProviderInterface } from '@polkadot/rpc-provider/types'
import { WsProvider } from '@polkadot/api'
import { u8aToHex } from '@polkadot/util'

import { DataSource } from 'typeorm'
import { hideBin } from 'yargs/helpers'
import { readFileSync, writeFileSync } from 'node:fs'
import yaml from 'js-yaml'
import yargs from 'yargs'

import { Api } from './api'
import { Blockchain } from './blockchain'
import { BuildBlockMode } from './blockchain/txpool'
import { Config, configSchema } from './schema'
import { GenesisProvider } from './genesis-provider'
import {
  InherentProviders,
  SetBabeRandomness,
  SetNimbusAuthorInherent,
  SetTimestamp,
  SetValidationData,
} from './blockchain/inherents'
import { TaskManager } from './task'
import { createServer } from './server'
import { defaultLogger } from './logger'
import { handler } from './rpc'
import { importStorage, overrideWasm } from './utils/import-storage'
import { openDb } from './db'

export const setup = async (argv: Config) => {
  let provider: ProviderInterface
  if (argv.genesis) {
    if (typeof argv.genesis === 'string') {
      provider = await GenesisProvider.fromUrl(argv.genesis)
    } else {
      provider = new GenesisProvider(argv.genesis)
    }
  } else {
    provider = new WsProvider(argv.endpoint)
  }
  const api = new Api(provider)
  await api.isReady

  let blockHash: string
  if (argv.block == null) {
    blockHash = await api.getBlockHash()
  } else if (Number.isInteger(argv.block)) {
    blockHash = await api.getBlockHash(Number(argv.block))
  } else {
    blockHash = argv.block as string
  }

  defaultLogger.info({ ...argv, blockHash }, 'Args')

  let db: DataSource | undefined
  if (argv.db) {
    db = await openDb(argv.db)
  }

  const header = await api.getHeader(blockHash)
  const port = argv.port || Number(process.env.PORT) || 8000

  const tasks = new TaskManager(port, argv['mock-signature-host'], argv['executor-cmd'])

  const blockNumber = +header.number
  const timestamp = argv.timestamp ?? Date.now()
  const setTimestamp = new SetTimestamp((newBlockNumber) => {
    return timestamp + (newBlockNumber - blockNumber) * 12000 // TODO: make this more flexible
  })
<<<<<<< HEAD
  const inherents = new InherentProviders(setTimestamp, [
    new SetValidationData(tasks, 0),
    new SetNimbusAuthorInherent(),
    new SetBabeRandomness(),
  ])
=======
  const inherents = new InherentProviders(setTimestamp, [new SetValidationData(tasks)])
>>>>>>> 4386ee57

  const chain = new Blockchain({
    api,
    tasks,
    buildBlockMode: argv['build-block-mode'],
    inherentProvider: inherents,
    db,
    header: {
      hash: blockHash,
      number: Number(header.number),
    },
  })

  const context = { chain, api, ws: provider, tasks }

  await importStorage(chain, argv['import-storage'])
  await overrideWasm(chain, argv['wasm-override'])

  return context
}

export const setupWithServer = async (argv: Config) => {
  const context = await setup(argv)
  const port = argv.port || Number(process.env.PORT) || 8000

  const { port: listeningPort, close } = createServer(port, handler(context))

  context.tasks.updateListeningPort(await listeningPort)

  if (argv.genesis) {
    // mine 1st block when starting from genesis to set some mock validation data
    await context.chain.newBlock()
  }

  return {
    ...context,
    close,
  }
}

export const runBlock = async (argv: Config) => {
  const context = await setupWithServer(argv)

  const header = await context.chain.head.header
  const parent = header.parentHash.toHex()
  const wasm = await context.chain.head.wasm
  const block = context.chain.head

  const calls: [string, string][] = [['Core_initialize_block', header.toHex()]]

  for (const extrinsic of await block.extrinsics) {
    calls.push(['BlockBuilder_apply_extrinsic', extrinsic])
  }

  calls.push(['BlockBuilder_finalize_block', '0x'])

  await context.tasks.addAndRunTask(
    {
      Call: {
        blockHash: parent,
        wasm,
        calls,
      },
    },
    (output) => {
      if (argv['output-path']) {
        writeFileSync(argv['output-path'], JSON.stringify(output, null, 2))
      } else {
        console.dir(output, { depth: null, colors: false })
      }
    }
  )

  await context.close()
  setTimeout(() => process.exit(0), 50)
}

export const decodeKey = async (argv: any) => {
  const context = await setup(argv)

  const key = argv.key
  const meta = await context.chain.head.meta
  outer: for (const module of Object.values(meta.query)) {
    for (const storage of Object.values(module)) {
      const keyPrefix = u8aToHex(storage.keyPrefix())
      if (key.startsWith(keyPrefix)) {
        const decodedKey = meta.registry.createType('StorageKey', key)
        decodedKey.setMeta(storage.meta)
        console.log(`${storage.section}.${storage.method}`, decodedKey.args.map((x) => x.toHuman()).join(', '))
        break outer
      }
    }
  }

  setTimeout(() => process.exit(0), 50)
}

const processConfig = (argv: any) => {
  if (argv.config) {
    const configFile = readFileSync(argv.config, 'utf8')
    const config = yaml.load(configFile) as any
    const parsed = configSchema.parse(config)
    return { ...parsed, ...argv }
  }
  return argv
}

const defaultOptions = {
  endpoint: {
    desc: 'Endpoint to connect to',
    string: true,
  },
  block: {
    desc: 'Block hash or block number. Default to latest block',
    string: true,
  },
  'wasm-override': {
    desc: 'Path to wasm override',
    string: true,
  },
  db: {
    desc: 'Path to database',
    string: true,
  },
  config: {
    desc: 'Path to config file',
    string: true,
  },
}

yargs(hideBin(process.argv))
  .scriptName('chopsticks')
  .command(
    'run-block',
    'Replay a block',
    (yargs) =>
      yargs.options({
        ...defaultOptions,
        port: {
          desc: 'Port to listen on',
          number: true,
        },
        'executor-cmd': {
          desc: 'Command to execute the executor',
          string: true,
        },
        'output-path': {
          desc: 'File path to print output',
          string: true,
        },
      }),
    (argv) => {
      runBlock(processConfig(argv)).catch((err) => {
        console.error(err)
        process.exit(1)
      })
    }
  )
  .command(
    'dev',
    'Dev mode',
    (yargs) =>
      yargs.options({
        ...defaultOptions,
        port: {
          desc: 'Port to listen on',
          number: true,
        },
        'executor-cmd': {
          desc: 'Command to execute the executor',
          string: true,
        },
        'build-block-mode': {
          desc: 'Build block mode. Default to Batch',
          enum: [BuildBlockMode.Batch, BuildBlockMode.Manual, BuildBlockMode.Instant],
        },
        'import-storage': {
          desc: 'Pre-defined JSON/YAML storage file path',
          string: true,
        },
        'mock-signature-host': {
          desc: 'Mock signature host so any signature starts with 0xdeadbeef and filled by 0xcd is considered valid',
          boolean: true,
        },
      }),
    (argv) => {
      setupWithServer(processConfig(argv)).catch((err) => {
        console.error(err)
        process.exit(1)
      })
    }
  )
  .command(
    'decode-key <key>',
    'Deocde a key',
    (yargs) =>
      yargs
        .positional('key', {
          desc: 'Key to decode',
          type: 'string',
        })
        .options({
          ...defaultOptions,
        }),
    (argv) => {
      decodeKey(processConfig(argv)).catch((err) => {
        console.error(err)
        process.exit(1)
      })
    }
  )
  .strict()
  .help()
  .alias('help', 'h').argv<|MERGE_RESOLUTION|>--- conflicted
+++ resolved
@@ -68,15 +68,11 @@
   const setTimestamp = new SetTimestamp((newBlockNumber) => {
     return timestamp + (newBlockNumber - blockNumber) * 12000 // TODO: make this more flexible
   })
-<<<<<<< HEAD
   const inherents = new InherentProviders(setTimestamp, [
-    new SetValidationData(tasks, 0),
+    new SetValidationData(tasks),
     new SetNimbusAuthorInherent(),
     new SetBabeRandomness(),
   ])
-=======
-  const inherents = new InherentProviders(setTimestamp, [new SetValidationData(tasks)])
->>>>>>> 4386ee57
 
   const chain = new Blockchain({
     api,
