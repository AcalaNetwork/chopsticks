--- conflicted
+++ resolved
@@ -79,19 +79,6 @@
 }
 
 export class SetValidationData implements CreateInherents {
-<<<<<<< HEAD
-  readonly #expectedIndex: number
-
-  constructor(expectedIndex: number) {
-    this.#expectedIndex = expectedIndex
-=======
-  readonly #tasks: TaskManager
-
-  constructor(tasks: TaskManager) {
-    this.#tasks = tasks
->>>>>>> 4386ee57
-  }
-
   async createInherents(meta: DecoratedMeta, _timestamp: number, parent: Block): Promise<HexString[]> {
     if (!meta.tx.parachainSystem?.setValidationData) {
       return []
