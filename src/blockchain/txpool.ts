import { Header } from '@polkadot/types/interfaces'
<<<<<<< HEAD
import { bnToHex, bnToU8a, compactAddLength, hexToU8a, u8aConcat } from '@polkadot/util'
=======
import { HexString } from '@polkadot/util/types'
import { bnToHex, bnToU8a, compactAddLength, u8aConcat } from '@polkadot/util'
>>>>>>> 14313c3d
import _ from 'lodash'

import { Block } from './block'
import { Blockchain } from '.'
import { InherentProvider } from './inherents'
import { ResponseError } from '../rpc/shared'
import { compactHex } from '../utils'
import { defaultLogger, truncateStorageDiff } from '../logger'

const logger = defaultLogger.child({ name: 'txpool' })

export enum BuildBlockMode {
  Batch, // one block per batch, default
  Instant, // one block per tx
  Manual, // only build when triggered
}

const getConsensus = (header: Header) => {
  if (header.digest.logs.length === 0) return
  const preRuntime = header.digest.logs[0].asPreRuntime
  const [consensusEngine] = preRuntime
  return { consensusEngine, rest: header.digest.logs.slice(1) }
}

export class TxPool {
  readonly #chain: Blockchain
  readonly #pool: HexString[] = []
  readonly #mode: BuildBlockMode
  readonly #inherentProvider: InherentProvider

  #lastBuildBlockPromise: Promise<void> = Promise.resolve()

  constructor(chain: Blockchain, inherentProvider: InherentProvider, mode: BuildBlockMode = BuildBlockMode.Batch) {
    this.#chain = chain
    this.#mode = mode
    this.#inherentProvider = inherentProvider
  }

  submitExtrinsic(extrinsic: HexString) {
    this.#pool.push(extrinsic)

    switch (this.#mode) {
      case BuildBlockMode.Batch:
        this.#batchBuildBlock()
        break
      case BuildBlockMode.Instant:
        this.buildBlock()
        break
      case BuildBlockMode.Manual:
        // does nothing
        break
    }
  }

  #batchBuildBlock = _.debounce(this.buildBlock, 100, { maxWait: 1000 })

  async buildBlock() {
    const last = this.#lastBuildBlockPromise
    this.#lastBuildBlockPromise = this.#buildBlock(last)
    await this.#lastBuildBlockPromise
  }

  async #buildBlock(wait: Promise<void>) {
    await this.#chain.api.isReady
    await wait.catch(() => {}) // ignore error
    const head = this.#chain.head
    const extrinsics = this.#pool.splice(0)

    const meta = await head.meta
    const parentHeader = await head.header

    const time = this.#inherentProvider.getTimestamp(head.number + 1)

    let newLogs = parentHeader.digest.logs as any
    const expectedSlot = Math.floor(time / ((meta.consts.timestamp.minimumPeriod as any).toNumber() * 2))
    const consensus = getConsensus(parentHeader)
    if (consensus?.consensusEngine.isAura) {
      const newSlot = compactAddLength(bnToU8a(expectedSlot, { isLe: true, bitLength: 64 }))
      newLogs = [{ PreRuntime: [consensus.consensusEngine, newSlot] }, ...consensus.rest]
    } else if (consensus?.consensusEngine.isBabe) {
      // trying to make a SecondaryPlainPreDigest
      const newSlot = compactAddLength(u8aConcat('0x0200000000', bnToU8a(expectedSlot, { isLe: true, bitLength: 64 })))
      newLogs = [{ PreRuntime: [consensus.consensusEngine, newSlot] }, ...consensus.rest]
    } else if (consensus?.consensusEngine?.toString() == 'nmbs') {
      newLogs = [
        {
          // Foundation Session Key: TODO, support getting dynamic value
          PreRuntime: [consensus.consensusEngine, '0x188cb000c37ea61861acd77cba4ad23b2a97b8069cea6227716c75c71b75bd6a'],
        },
        ...consensus.rest,
      ]
    }

    const registry = await head.registry
    const header: Header = registry.createType('Header', {
      parentHash: head.hash,
      number: head.number + 1,
      stateRoot: '0x0000000000000000000000000000000000000000000000000000000000000000',
      extrinsicsRoot: '0x0000000000000000000000000000000000000000000000000000000000000000',
      digest: {
        logs: newLogs,
      },
    })

    const newBlock = this.#chain.newTempBlock(head, header)

    logger.info(
      {
        hash: head.hash,
        number: head.number,
        extrinsicsCount: extrinsics.length,
        tempHash: newBlock.hash,
        timeValue: time,
        expectedSlot,
      },
      'Building block'
    )

    const resp = await newBlock.call('Core_initialize_block', header.toHex())
    logger.trace(truncateStorageDiff(resp.storageDiff), 'Initialize block')

    newBlock.pushStorageLayer().setAll(resp.storageDiff)

    if (meta.query.babe?.currentSlot) {
      // TODO: figure out how to generate a valid babe slot digest instead of just modify the data
      // but hey, we can get it working without a valid digest
      const key = compactHex(meta.query.babe.currentSlot())
      newBlock.pushStorageLayer().set(key, bnToHex(expectedSlot, { isLe: true, bitLength: 64 }))
    }

    const inherents = await this.#inherentProvider.createInherents(meta, time, newBlock)
    for (const extrinsic of inherents) {
      try {
        const resp = await newBlock.call('BlockBuilder_apply_extrinsic', extrinsic)
        newBlock.pushStorageLayer().setAll(resp.storageDiff)
        logger.trace(truncateStorageDiff(resp.storageDiff), 'Applied inherent')
      } catch (e) {
        logger.warn('Failed to apply inherents %o %s', e, e)
        throw new ResponseError(1, 'Failed to apply inherents')
      }
    }

    for (const extrinsic of extrinsics) {
      try {
        const resp = await newBlock.call('BlockBuilder_apply_extrinsic', extrinsic)
        newBlock.pushStorageLayer().setAll(resp.storageDiff)
        logger.trace(truncateStorageDiff(resp.storageDiff), 'Applied extrinsic')
      } catch (e) {
        logger.info('Failed to apply extrinsic %o %s', e, e)
        this.#pool.push(extrinsic)
      }
    }

    if (meta.query.paraInherent?.included) {
      // TODO: remvoe this once paraInherent.enter is implemented
      // we are relaychain, however as we have not yet implemented the paraInherent.enter
      // so need to do some trick to make the on_finalize check happy
      const paraInherentIncludedKey = compactHex(meta.query.paraInherent.included())
      newBlock.pushStorageLayer().set(paraInherentIncludedKey, '0x01')
    }

    const resp2 = await newBlock.call('BlockBuilder_finalize_block', '0x')

    newBlock.pushStorageLayer().setAll(resp2.storageDiff)
    logger.trace(resp2.storageDiff, 'Finalize block')

    const blockData = registry.createType('Block', {
      header,
      extrinsics,
    })

    const finalBlock = new Block(this.#chain, newBlock.number, blockData.hash.toHex(), head, {
      header,
      extrinsics: [...inherents, ...extrinsics],
      storage: head.storage,
    })

    const diff = await newBlock.storageDiff()
    logger.trace(diff, 'Final block')
    finalBlock.pushStorageLayer().setAll(diff)

    this.#chain.unregisterBlock(newBlock)
    this.#chain.setHead(finalBlock)

    logger.info({ hash: finalBlock.hash, number: finalBlock.number, prevHash: newBlock.hash }, 'Block built')
  }
}<|MERGE_RESOLUTION|>--- conflicted
+++ resolved
@@ -1,10 +1,6 @@
 import { Header } from '@polkadot/types/interfaces'
-<<<<<<< HEAD
-import { bnToHex, bnToU8a, compactAddLength, hexToU8a, u8aConcat } from '@polkadot/util'
-=======
 import { HexString } from '@polkadot/util/types'
 import { bnToHex, bnToU8a, compactAddLength, u8aConcat } from '@polkadot/util'
->>>>>>> 14313c3d
 import _ from 'lodash'
 
 import { Block } from './block'
