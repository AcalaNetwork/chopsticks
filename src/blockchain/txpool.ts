--- conflicted
+++ resolved
@@ -1,10 +1,6 @@
 import { Header, RawBabePreDigest } from '@polkadot/types/interfaces'
 import { HexString } from '@polkadot/util/types'
-<<<<<<< HEAD
-import { bnToHex, bnToU8a, compactAddLength, stringToHex, u8aConcat } from '@polkadot/util'
-=======
-import { compactAddLength } from '@polkadot/util'
->>>>>>> c0525a82
+import { compactAddLength, stringToHex } from '@polkadot/util'
 import _ from 'lodash'
 
 import { Block } from './block'
@@ -153,7 +149,7 @@
           ],
         },
         ...consensus.rest,
-          head.pushStorageLayer().set(compactHex(meta.query.randomness.notFirstBlock()), StorageValueKind.Deleted)
+        head.pushStorageLayer().set(compactHex(meta.query.randomness.notFirstBlock()), StorageValueKind.Deleted),
       ]
     }
 
