import { HexString } from '@polkadot/util/types'
<<<<<<< HEAD
import { compactAddLength, stringToHex } from '@polkadot/util'
=======
>>>>>>> 69cbfd2a
import _ from 'lodash'

import { Blockchain } from '.'
import { InherentProvider } from './inherent'
<<<<<<< HEAD
import { ResponseError } from '../rpc/shared'
import { StorageValueKind } from './storage-layer'
import { compactHex } from '../utils'
import { defaultLogger, truncate, truncateStorageDiff } from '../logger'
import { getCurrentSlot } from '../utils/time-travel'

const logger = defaultLogger.child({ name: 'txpool' })
=======
import { buildBlock } from './block-builder'
>>>>>>> 69cbfd2a

export enum BuildBlockMode {
  Batch, // one block per batch, default
  Instant, // one block per tx
  Manual, // only build when triggered
}

export interface DownwardMessage {
  sentAt: number
  msg: HexString
}

export interface HorizontalMessage {
  sentAt: number
  data: HexString
}

export interface BuildBlockParams {
  inherent?: {
    downwardMessages?: DownwardMessage[]
    horizontalMessages?: Record<number, HorizontalMessage[]>
  }
}

export class TxPool {
  readonly #chain: Blockchain
  readonly #pool: HexString[] = []
  readonly #mode: BuildBlockMode
  readonly #inherentProvider: InherentProvider

  #lastBuildBlockPromise: Promise<void> = Promise.resolve()

  constructor(chain: Blockchain, inherentProvider: InherentProvider, mode: BuildBlockMode = BuildBlockMode.Batch) {
    this.#chain = chain
    this.#mode = mode
    this.#inherentProvider = inherentProvider
  }

  get pendingExtrinsics(): HexString[] {
    return this.#pool
  }

  submitExtrinsic(extrinsic: HexString) {
    this.#pool.push(extrinsic)

    switch (this.#mode) {
      case BuildBlockMode.Batch:
        this.#batchBuildBlock()
        break
      case BuildBlockMode.Instant:
        this.buildBlock()
        break
      case BuildBlockMode.Manual:
        // does nothing
        break
    }
  }

  #batchBuildBlock = _.debounce(this.buildBlock, 100, { maxWait: 1000 })

  async buildBlock(params?: BuildBlockParams) {
    const last = this.#lastBuildBlockPromise
    this.#lastBuildBlockPromise = this.#buildBlock(last, params)
    await this.#lastBuildBlockPromise
  }

  async #buildBlock(wait: Promise<void>, params?: BuildBlockParams) {
    await this.#chain.api.isReady
    await wait.catch(() => {}) // ignore error
    const head = this.#chain.head
    const extrinsics = this.#pool.splice(0)
<<<<<<< HEAD

    const meta = await head.meta
    const parentHeader = await head.header

    let newLogs = parentHeader.digest.logs as any
    const consensus = getConsensus(parentHeader)
    if (consensus?.consensusEngine.isAura) {
      const slot = await getCurrentSlot(this.#chain)
      const newSlot = compactAddLength(meta.registry.createType('Slot', slot + 1).toU8a())
      newLogs = [{ PreRuntime: [consensus.consensusEngine, newSlot] }, ...consensus.rest]
    } else if (consensus?.consensusEngine.isBabe) {
      const slot = await getCurrentSlot(this.#chain)
      const digest = meta.registry.createType<RawBabePreDigest>('RawBabePreDigest', consensus.slot)
      const newSlot = compactAddLength(
        meta.registry.createType('RawBabePreDigest', getNewSlot(digest, slot + 1)).toU8a()
      )
      newLogs = [{ PreRuntime: [consensus.consensusEngine, newSlot] }, ...consensus.rest]
    } else if (consensus?.consensusEngine?.toString() == 'nmbs') {
      const nmbsKey = stringToHex('nmbs')
      newLogs = [
        {
          // Using previous block author
          PreRuntime: [
            consensus.consensusEngine,
            parentHeader.digest.logs
              .find((log) => log.isPreRuntime && log.asPreRuntime[0].toHex() == nmbsKey)
              ?.asPreRuntime[1].toHex(),
          ],
        },
        ...consensus.rest,
        head.pushStorageLayer().set(compactHex(meta.query.randomness.notFirstBlock()), StorageValueKind.Deleted),
      ]
    }

    const registry = await head.registry
    const header: Header = registry.createType('Header', {
      parentHash: head.hash,
      number: head.number + 1,
      stateRoot: '0x0000000000000000000000000000000000000000000000000000000000000000',
      extrinsicsRoot: '0x0000000000000000000000000000000000000000000000000000000000000000',
      digest: {
        logs: newLogs,
      },
    })

    const newBlock = this.#chain.newTempBlock(head, header)

    logger.info(
      {
        hash: head.hash,
        number: head.number,
        extrinsicsCount: extrinsics.length,
        tempHash: newBlock.hash,
      },
      'Building block'
    )

    const resp = await newBlock.call('Core_initialize_block', header.toHex())
    logger.trace(truncateStorageDiff(resp.storageDiff), 'Initialize block')

    newBlock.pushStorageLayer().setAll(resp.storageDiff)

    const inherents = await this.#inherentProvider.createInherents(newBlock, params?.inherent)
    for (const extrinsic of inherents) {
      try {
        const resp = await newBlock.call('BlockBuilder_apply_extrinsic', extrinsic)
        newBlock.pushStorageLayer().setAll(resp.storageDiff)
        logger.trace(truncateStorageDiff(resp.storageDiff), 'Applied inherent')
      } catch (e) {
        logger.warn('Failed to apply inherents %o %s', e, e)
        throw new ResponseError(1, 'Failed to apply inherents')
      }
    }

    for (const extrinsic of extrinsics) {
      try {
        const resp = await newBlock.call('BlockBuilder_apply_extrinsic', extrinsic)
        newBlock.pushStorageLayer().setAll(resp.storageDiff)
        logger.trace(truncateStorageDiff(resp.storageDiff), 'Applied extrinsic')
      } catch (e) {
        logger.info('Failed to apply extrinsic %o %s', e, e)
        this.#pool.push(extrinsic)
      }
    }

    if (meta.query.paraInherent?.included) {
      // TODO: remvoe this once paraInherent.enter is implemented
      // we are relaychain, however as we have not yet implemented the paraInherent.enter
      // so need to do some trick to make the on_finalize check happy
      const paraInherentIncludedKey = compactHex(meta.query.paraInherent.included())
      newBlock.pushStorageLayer().set(paraInherentIncludedKey, '0x01')
    }

    const resp2 = await newBlock.call('BlockBuilder_finalize_block', '0x')

    newBlock.pushStorageLayer().setAll(resp2.storageDiff)
    logger.trace(truncateStorageDiff(resp2.storageDiff), 'Finalize block')

    const blockData = registry.createType('Block', {
      header,
      extrinsics,
    })

    const finalBlock = new Block(this.#chain, newBlock.number, blockData.hash.toHex(), head, {
      header,
      extrinsics: [...inherents, ...extrinsics],
      storage: head.storage,
    })

    const diff = await newBlock.storageDiff()
    logger.trace(
      Object.entries(diff).map(([key, value]) => [key, truncate(value)]),
      'Final block'
    )
    finalBlock.pushStorageLayer().setAll(diff)

    this.#chain.unregisterBlock(newBlock)
    await this.#chain.setHead(finalBlock)

    logger.info({ hash: finalBlock.hash, number: finalBlock.number, prevHash: newBlock.hash }, 'Block built')
=======
    const inherents = await this.#inherentProvider.createInherents(head, params?.inherent)
    const [newBlock, pendingExtrinsics] = await buildBlock(head, inherents, extrinsics)
    this.#pool.push(...pendingExtrinsics)
    await this.#chain.setHead(newBlock)
>>>>>>> 69cbfd2a
  }
}<|MERGE_RESOLUTION|>--- conflicted
+++ resolved
@@ -1,23 +1,9 @@
 import { HexString } from '@polkadot/util/types'
-<<<<<<< HEAD
-import { compactAddLength, stringToHex } from '@polkadot/util'
-=======
->>>>>>> 69cbfd2a
 import _ from 'lodash'
 
 import { Blockchain } from '.'
 import { InherentProvider } from './inherent'
-<<<<<<< HEAD
-import { ResponseError } from '../rpc/shared'
-import { StorageValueKind } from './storage-layer'
-import { compactHex } from '../utils'
-import { defaultLogger, truncate, truncateStorageDiff } from '../logger'
-import { getCurrentSlot } from '../utils/time-travel'
-
-const logger = defaultLogger.child({ name: 'txpool' })
-=======
 import { buildBlock } from './block-builder'
->>>>>>> 69cbfd2a
 
 export enum BuildBlockMode {
   Batch, // one block per batch, default
@@ -89,132 +75,9 @@
     await wait.catch(() => {}) // ignore error
     const head = this.#chain.head
     const extrinsics = this.#pool.splice(0)
-<<<<<<< HEAD
-
-    const meta = await head.meta
-    const parentHeader = await head.header
-
-    let newLogs = parentHeader.digest.logs as any
-    const consensus = getConsensus(parentHeader)
-    if (consensus?.consensusEngine.isAura) {
-      const slot = await getCurrentSlot(this.#chain)
-      const newSlot = compactAddLength(meta.registry.createType('Slot', slot + 1).toU8a())
-      newLogs = [{ PreRuntime: [consensus.consensusEngine, newSlot] }, ...consensus.rest]
-    } else if (consensus?.consensusEngine.isBabe) {
-      const slot = await getCurrentSlot(this.#chain)
-      const digest = meta.registry.createType<RawBabePreDigest>('RawBabePreDigest', consensus.slot)
-      const newSlot = compactAddLength(
-        meta.registry.createType('RawBabePreDigest', getNewSlot(digest, slot + 1)).toU8a()
-      )
-      newLogs = [{ PreRuntime: [consensus.consensusEngine, newSlot] }, ...consensus.rest]
-    } else if (consensus?.consensusEngine?.toString() == 'nmbs') {
-      const nmbsKey = stringToHex('nmbs')
-      newLogs = [
-        {
-          // Using previous block author
-          PreRuntime: [
-            consensus.consensusEngine,
-            parentHeader.digest.logs
-              .find((log) => log.isPreRuntime && log.asPreRuntime[0].toHex() == nmbsKey)
-              ?.asPreRuntime[1].toHex(),
-          ],
-        },
-        ...consensus.rest,
-        head.pushStorageLayer().set(compactHex(meta.query.randomness.notFirstBlock()), StorageValueKind.Deleted),
-      ]
-    }
-
-    const registry = await head.registry
-    const header: Header = registry.createType('Header', {
-      parentHash: head.hash,
-      number: head.number + 1,
-      stateRoot: '0x0000000000000000000000000000000000000000000000000000000000000000',
-      extrinsicsRoot: '0x0000000000000000000000000000000000000000000000000000000000000000',
-      digest: {
-        logs: newLogs,
-      },
-    })
-
-    const newBlock = this.#chain.newTempBlock(head, header)
-
-    logger.info(
-      {
-        hash: head.hash,
-        number: head.number,
-        extrinsicsCount: extrinsics.length,
-        tempHash: newBlock.hash,
-      },
-      'Building block'
-    )
-
-    const resp = await newBlock.call('Core_initialize_block', header.toHex())
-    logger.trace(truncateStorageDiff(resp.storageDiff), 'Initialize block')
-
-    newBlock.pushStorageLayer().setAll(resp.storageDiff)
-
-    const inherents = await this.#inherentProvider.createInherents(newBlock, params?.inherent)
-    for (const extrinsic of inherents) {
-      try {
-        const resp = await newBlock.call('BlockBuilder_apply_extrinsic', extrinsic)
-        newBlock.pushStorageLayer().setAll(resp.storageDiff)
-        logger.trace(truncateStorageDiff(resp.storageDiff), 'Applied inherent')
-      } catch (e) {
-        logger.warn('Failed to apply inherents %o %s', e, e)
-        throw new ResponseError(1, 'Failed to apply inherents')
-      }
-    }
-
-    for (const extrinsic of extrinsics) {
-      try {
-        const resp = await newBlock.call('BlockBuilder_apply_extrinsic', extrinsic)
-        newBlock.pushStorageLayer().setAll(resp.storageDiff)
-        logger.trace(truncateStorageDiff(resp.storageDiff), 'Applied extrinsic')
-      } catch (e) {
-        logger.info('Failed to apply extrinsic %o %s', e, e)
-        this.#pool.push(extrinsic)
-      }
-    }
-
-    if (meta.query.paraInherent?.included) {
-      // TODO: remvoe this once paraInherent.enter is implemented
-      // we are relaychain, however as we have not yet implemented the paraInherent.enter
-      // so need to do some trick to make the on_finalize check happy
-      const paraInherentIncludedKey = compactHex(meta.query.paraInherent.included())
-      newBlock.pushStorageLayer().set(paraInherentIncludedKey, '0x01')
-    }
-
-    const resp2 = await newBlock.call('BlockBuilder_finalize_block', '0x')
-
-    newBlock.pushStorageLayer().setAll(resp2.storageDiff)
-    logger.trace(truncateStorageDiff(resp2.storageDiff), 'Finalize block')
-
-    const blockData = registry.createType('Block', {
-      header,
-      extrinsics,
-    })
-
-    const finalBlock = new Block(this.#chain, newBlock.number, blockData.hash.toHex(), head, {
-      header,
-      extrinsics: [...inherents, ...extrinsics],
-      storage: head.storage,
-    })
-
-    const diff = await newBlock.storageDiff()
-    logger.trace(
-      Object.entries(diff).map(([key, value]) => [key, truncate(value)]),
-      'Final block'
-    )
-    finalBlock.pushStorageLayer().setAll(diff)
-
-    this.#chain.unregisterBlock(newBlock)
-    await this.#chain.setHead(finalBlock)
-
-    logger.info({ hash: finalBlock.hash, number: finalBlock.number, prevHash: newBlock.hash }, 'Block built')
-=======
     const inherents = await this.#inherentProvider.createInherents(head, params?.inherent)
     const [newBlock, pendingExtrinsics] = await buildBlock(head, inherents, extrinsics)
     this.#pool.push(...pendingExtrinsics)
     await this.#chain.setHead(newBlock)
->>>>>>> 69cbfd2a
   }
 }