--- conflicted
+++ resolved
@@ -126,12 +126,8 @@
     new SetBabeRandomness(),
   ])
 
-<<<<<<< HEAD
-  return new Blockchain({
+  const chain = new Blockchain({
     lightClient,
-=======
-  const chain = new Blockchain({
->>>>>>> d7b476eb
     api,
     buildBlockMode: options.buildBlockMode,
     inherentProvider: inherents,
