{
	"extends": "../../tsconfig.base.json",
	"compilerOptions": {
		"outDir": "lib",
		"rootDir": "src",
		"target": "es2016",
		"lib": ["es6", "dom", "dom.iterable"],
		"isolatedModules": true
	},
	"include": ["src/**/*"],
	"exclude": ["src/**/*.test.ts"],
	"typedocOptions": {
		"entryPoints": ["src/index.ts"],
		"out": "../../docs-src/core",
		"plugin": "typedoc-plugin-markdown",
		"readme": "none",
<<<<<<< HEAD
		"excludePrivate": true,
=======
		"excludePrivate": true
>>>>>>> 6201b4ee
	}
}<|MERGE_RESOLUTION|>--- conflicted
+++ resolved
@@ -14,10 +14,6 @@
 		"out": "../../docs-src/core",
 		"plugin": "typedoc-plugin-markdown",
 		"readme": "none",
-<<<<<<< HEAD
-		"excludePrivate": true,
-=======
 		"excludePrivate": true
->>>>>>> 6201b4ee
 	}
 }