--- conflicted
+++ resolved
@@ -4,20 +4,12 @@
 import _ from 'lodash'
 import type { Argv } from 'yargs'
 
-<<<<<<< HEAD
-import { createServer } from '../../server'
-import { defaultOptions } from '../../cli-options'
-import { handler } from '../../rpc'
-import { overrideWasm } from '../../utils'
-import { setupContext } from '../../context'
-import type { Config } from '../../schema'
-=======
 import { createServer } from '../../server.js'
 import { defaultOptions } from '../../cli-options.js'
 import { handler } from '../../rpc/index.js'
+import { overrideWasm } from '../../utils/index.js'
 import { setupContext } from '../../context.js'
 import type { Config } from '../../schema/index.js'
->>>>>>> 140c8ac5
 
 const logger = defaultLogger.child({ name: 'follow-chain' })
 const options = _.pick(defaultOptions, ['endpoint', 'wasm-override', 'runtime-log-level', 'offchain-worker'])
