--- conflicted
+++ resolved
@@ -1,343 +1,2 @@
-<<<<<<< HEAD
-import { GenericExtrinsic } from '@polkadot/types'
-import { Header } from '@polkadot/types/interfaces'
-import { HexString } from '@polkadot/util/types'
-import { u8aToHex } from '@polkadot/util'
-import { writeFileSync } from 'node:fs'
-import { z } from 'zod'
-import _ from 'lodash'
-import type { Argv } from 'yargs'
-
-import {
-  Block,
-  Context,
-  RuntimeLog,
-  compactHex,
-  decodeKeyValue,
-  runTask,
-  taskHandler,
-} from '@acala-network/chopsticks-core'
-
-import { Config, zHash, zHex } from '../../schema/index.js'
-import { defaultOptions, mockOptions } from '../../cli-options.js'
-import { generateHtmlDiffPreviewFile } from '../../utils/generate-html-diff.js'
-import { openHtml } from '../../utils/open-html.js'
-import { setupContext } from '../../context.js'
-
-export const cli = (y: Argv) => {
-  y.command(
-    'run-block',
-    'Replay a block',
-    (yargs) =>
-      yargs.options({
-        ...defaultOptions,
-        ...mockOptions,
-        'output-path': {
-          desc: 'File path to print output',
-          string: true,
-        },
-        html: {
-          desc: 'Generate html with storage diff',
-        },
-        open: {
-          desc: 'Open generated html',
-        },
-      }),
-    async (argv) => {
-      const context = await setupContext(argv as Config, true)
-
-      const header = await context.chain.head.header
-      const block = context.chain.head
-      const parent = await block.parentBlock
-      if (!parent) throw Error('cant find parent block')
-      const wasm = await parent.wasm
-
-      const calls: [string, HexString[]][] = [['Core_initialize_block', [header.toHex()]]]
-
-      for (const extrinsic of await block.extrinsics) {
-        calls.push(['BlockBuilder_apply_extrinsic', [extrinsic]])
-      }
-
-      calls.push(['BlockBuilder_finalize_block', []])
-
-      const result = await runTask(
-        {
-          wasm,
-          calls,
-          mockSignatureHost: false,
-          allowUnresolvedImports: false,
-          runtimeLogLevel: (argv.runtimeLogLevel as number) || 0,
-        },
-        taskHandler(parent),
-      )
-
-      if ('Error' in result) {
-        throw new Error(result.Error)
-      }
-
-      if (argv.html) {
-        const filePath = await generateHtmlDiffPreviewFile(parent, result.Call.storageDiff, block.hash)
-        console.log(`Generated preview ${filePath}`)
-        if (argv.open) {
-          openHtml(filePath)
-        }
-      } else if (argv.outputPath) {
-        writeFileSync(argv.outputPath, JSON.stringify(result, null, 2))
-      } else {
-        console.dir(result, { depth: null, colors: false })
-      }
-
-      process.exit(0)
-    },
-  )
-}
-
-const schema = z.object({
-  includeRaw: z.boolean().optional(),
-  includeParsed: z.boolean().optional(),
-  includeBlockDetails: z.boolean().optional(),
-  parent: zHash.optional(),
-  block: z.object({
-    header: z.any(),
-    extrinsics: z.array(zHex),
-  }),
-})
-
-type Params = z.infer<typeof schema>
-
-export interface RunBlockParams {
-  /**
-   * Include raw storage diff. Default to true
-   */
-  includeRaw: Params['includeRaw']
-  /**
-   * Include parsed storage diff in json format
-   */
-  includeParsed: Params['includeParsed']
-  /**
-   * Include block details such as parsed extrinsics in json format
-   */
-  includeBlockDetails: Params['includeBlockDetails']
-  /**
-   * The parent block hash to run on top of. Default to chain head.
-   */
-  parent: Params['parent']
-  /**
-   * Block to run
-   */
-  block: Params['block']
-}
-
-/**
- * The phase of an execution.
- * `number` means the phase is ApplyExtrinsic and the value is the extrinsic index.
- */
-export type Phase = 'Initialization' | 'Finalization' | number // extrinsic index
-
-export interface RunBlockResponse {
-  /**
-   * The storage diff of each phase.
-   */
-  phases: {
-    /**
-     * The phase of the execution. See {@link Phase}.
-     */
-    phase: Phase
-    /**
-     * The modified storages of this phase.
-     */
-    storageDiff: {
-      /**
-       * Raw storage diff in bytes. Only available when `includeRaw` is true.
-       */
-      raw?: { key: HexString; value: HexString | null }
-      /**
-       * Decoded storage diff. Only available when `includeParsed` is true.
-       */
-      parsed?: {
-        method: string
-        section: string
-        key: any[]
-        value: any
-      }
-    }[]
-    /**
-     * Runtime logs.
-     */
-    logs?: RuntimeLog[]
-  }[]
-  /**
-   * Block details. Only available when `includeBlockDetails` is true.
-   */
-  blockDetails?: {
-    /**
-     * Block timestamp in ms
-     */
-    timestamp?: string
-    /**
-     * Parsed events in this block.
-     */
-    events?: { phase: Phase; section: string; method: string; args: any[] }[]
-    /**
-     * Parsed extrinsics in this block.
-     */
-    extrinsics: {
-      section: string
-      method: string
-      args: any[]
-      success: boolean
-    }[]
-  }
-}
-
-export const name = 'runBlock'
-
-/**
- * Run a set of extrinsics on top of a block and get the storage diff
- * and optionally the parsed storage diff and block details.
- * NOTE: The extrinsics should include inherents or tranasctions may have unexpected results.
- * NOTE: system.events and system.extrinsicData are excluded from storage diff to reduce size.
- *
- * This function is a dev rpc handler. Use `dev_runBlock` as the method name when calling it.
- */
-export const rpc = async ({ chain }: Context, [params]: [RunBlockParams]): Promise<RunBlockResponse> => {
-  const { includeRaw, includeParsed, includeBlockDetails, parent, block } = schema.parse(params)
-
-  const includeRawStorage = includeRaw ?? true
-
-  const parentBlock = await chain.getBlock(parent)
-  if (!parentBlock) {
-    throw Error(`Invalid block hash ${parent}`)
-  }
-
-  const registry = await parentBlock.registry
-  const header = registry.createType<Header>('Header', block.header)
-
-  const wasm = await parentBlock.wasm
-  const meta = await parentBlock.meta
-
-  const blockNumber = parentBlock.number + 1
-  const hash: HexString = `0x${Math.round(Math.random() * 100000000)
-    .toString(16)
-    .padEnd(64, '0')}`
-
-  const newBlock = new Block(chain, blockNumber, hash, parentBlock, {
-    header,
-    extrinsics: [],
-    storage: parentBlock.storage,
-  })
-
-  const resp = {
-    phases: [],
-  } as RunBlockResponse
-
-  // exclude system events because it can be stupidly large and redudant
-  const systemEventsKey = compactHex(meta.query.system.events())
-  // large and not really useful
-  const systemExtrinsicDataKey = u8aToHex(meta.query.system.extrinsicData.keyPrefix())
-
-  const run = async (fn: string, args: HexString[]) => {
-    const result = await runTask(
-      {
-        wasm,
-        calls: [[fn, args]],
-        mockSignatureHost: false,
-        allowUnresolvedImports: false,
-        runtimeLogLevel: 5,
-      },
-      taskHandler(newBlock),
-    )
-
-    if ('Error' in result) {
-      throw new Error(result.Error)
-    }
-
-    const resp = { storageDiff: [] } as Omit<RunBlockResponse['phases'][number], 'phase'>
-    const raw = result.Call.storageDiff
-
-    newBlock.pushStorageLayer().setAll(raw)
-
-    for (const [key, value] of raw) {
-      if (key === systemEventsKey) {
-        continue
-      }
-      if (key.startsWith(systemExtrinsicDataKey)) {
-        continue
-      }
-
-      const obj = {} as (typeof resp)['storageDiff'][number]
-      if (includeRawStorage) {
-        obj.raw = { key, value }
-      }
-      if (includeParsed) {
-        const decoded = decodeKeyValue(await newBlock.meta, newBlock, key, value, false)
-        if (decoded) {
-          obj.parsed = {
-            section: decoded.section,
-            method: decoded.method,
-            key: decoded.key,
-            value: decoded.value,
-          }
-        }
-      }
-      resp.storageDiff.push(obj)
-    }
-
-    resp.logs = result.Call.runtimeLogs
-
-    return resp
-  }
-
-  const resInit = await run('Core_initialize_block', [header.toHex()])
-  resp.phases.push({ phase: 'Initialization', ...resInit })
-
-  for (const extrinsic of block.extrinsics) {
-    const res = await run('BlockBuilder_apply_extrinsic', [extrinsic])
-    resp.phases.push({ phase: resp.phases.length - 1, ...res })
-  }
-
-  const resFinalize = await run('BlockBuilder_finalize_block', [])
-  resp.phases.push({ phase: 'Finalization', ...resFinalize })
-
-  if (includeBlockDetails) {
-    const meta = await newBlock.meta
-    const registry = await newBlock.registry
-    const timestamp = await newBlock.read('u64', meta.query.timestamp.now)
-    const events = await newBlock.read('Vec<EventRecord>', meta.query.system.events)
-    const parsedEvents = events?.map((event) => ({
-      phase: event.phase.isApplyExtrinsic ? event.phase.asApplyExtrinsic.toNumber() : (event.phase.toString() as Phase),
-      section: event.event.section,
-      method: event.event.method,
-      args: event.event.data.map((arg) => arg.toJSON()),
-    }))
-    const extrinsics = block.extrinsics.map((extrinsic, idx) => {
-      const parsed = registry.createType<GenericExtrinsic>('GenericExtrinsic', extrinsic)
-      const resultEvent = events?.find(
-        ({ event, phase }) =>
-          event.section === 'system' &&
-          (event.method === 'ExtrinsicSuccess' || event.method === 'ExtrinsicFailed') &&
-          phase.isApplyExtrinsic &&
-          phase.asApplyExtrinsic.eq(idx),
-      )
-
-      return {
-        section: parsed.method.section,
-        method: parsed.method.method,
-        args: parsed.method.args.map((arg) => arg.toJSON()),
-        success: resultEvent?.event.method === 'ExtrinsicSuccess',
-      }
-    })
-
-    resp.blockDetails = {
-      timestamp: timestamp?.toString(),
-      events: parsedEvents,
-      extrinsics,
-    }
-  }
-
-  return resp
-}
-=======
 export * from './cli.js'
-export * from './rpc.js'
->>>>>>> 34880644
+export * from './rpc.js'