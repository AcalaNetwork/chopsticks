--- conflicted
+++ resolved
@@ -3,7 +3,6 @@
 
 it('get yargs options from zod schema', () => {
   expect(getYargsOptions(configSchema.shape)).toMatchInlineSnapshot(`
-<<<<<<< HEAD
       {
         "allow-unresolved-imports": {
           "choices": undefined,
@@ -42,7 +41,7 @@
         "genesis": {
           "choices": undefined,
           "demandOption": false,
-          "description": undefined,
+          "description": "URL to genesis config file. NOTE: Only parachains with AURA consensus are supported!",
           "type": "string",
         },
         "import-storage": {
@@ -113,109 +112,4 @@
         },
       }
     `)
-=======
-    {
-      "allow-unresolved-imports": {
-        "choices": undefined,
-        "demandOption": false,
-        "description": undefined,
-        "type": "boolean",
-      },
-      "block": {
-        "choices": undefined,
-        "demandOption": false,
-        "description": "Block hash or block number. Default to latest block",
-        "type": "string",
-      },
-      "build-block-mode": {
-        "choices": [
-          "Batch",
-          "Instant",
-          "Manual",
-        ],
-        "demandOption": false,
-        "description": undefined,
-        "type": undefined,
-      },
-      "db": {
-        "choices": undefined,
-        "demandOption": false,
-        "description": "Path to database",
-        "type": "string",
-      },
-      "endpoint": {
-        "choices": undefined,
-        "demandOption": false,
-        "description": "Endpoint to connect to",
-        "type": "string",
-      },
-      "genesis": {
-        "choices": undefined,
-        "demandOption": false,
-        "description": "URL to genesis config file. NOTE: Only parachains with AURA consensus are supported!",
-        "type": "string",
-      },
-      "import-storage": {
-        "choices": undefined,
-        "demandOption": false,
-        "description": "Pre-defined JSON/YAML storage file path",
-        "type": undefined,
-      },
-      "max-memory-block-count": {
-        "choices": undefined,
-        "demandOption": false,
-        "description": undefined,
-        "type": "number",
-      },
-      "mock-signature-host": {
-        "choices": undefined,
-        "demandOption": false,
-        "description": "Mock signature host so any signature starts with 0xdeadbeef and filled by 0xcd is considered valid",
-        "type": "boolean",
-      },
-      "offchain-worker": {
-        "choices": undefined,
-        "demandOption": false,
-        "description": "Enable offchain worker",
-        "type": "boolean",
-      },
-      "port": {
-        "choices": undefined,
-        "demandOption": false,
-        "description": "Port to listen on",
-        "type": "number",
-      },
-      "registered-types": {
-        "choices": undefined,
-        "demandOption": false,
-        "description": undefined,
-        "type": undefined,
-      },
-      "resume": {
-        "choices": undefined,
-        "demandOption": false,
-        "description": "Resume from the specified block hash or block number in db. If true, it will resume from the latest block in db. Note this will override the block option",
-        "type": "string",
-      },
-      "runtime-log-level": {
-        "choices": undefined,
-        "demandOption": false,
-        "description": "Runtime maximum log level [off = 0; error = 1; warn = 2; info = 3; debug = 4; trace = 5]",
-        "type": "number",
-      },
-      "timestamp": {
-        "choices": undefined,
-        "demandOption": false,
-        "description": undefined,
-        "type": "number",
-      },
-      "wasm-override": {
-        "choices": undefined,
-        "demandOption": false,
-        "description": "Path to wasm override",
-        "type": "string",
-      },
-    }
-  `)
->>>>>>> d7b476eb
 })