use core::iter;
use jsonrpsee::core::client::Client;
use serde::{Deserialize, Serialize};
use smoldot::{
    executor::{
        host::{Config, HeapPages, HostVmPrototype},
        runtime_host::{self, RuntimeHostVm},
        storage_diff::StorageDiff,
    },
    json_rpc::methods::HexString,
};

use crate::runner_api::RpcApiClient;

#[derive(Serialize, Deserialize, Debug)]
pub enum TaskKind {
    Call,
    RuntimeVersion,
}

#[derive(Serialize, Deserialize, Debug)]
#[serde(rename_all = "camelCase")]
pub struct Task {
    pub kind: TaskKind,
    pub wasm: HexString,
    pub block_hash: HexString,
    pub calls: Option<Vec<(String, HexString)>>,
}

#[derive(Serialize, Deserialize, Debug)]
#[serde(rename_all = "camelCase")]
pub struct CallResponse {
    result: HexString,
    storage_diff: Vec<(HexString, Option<HexString>)>,
}

#[derive(Serialize, Deserialize, Debug)]
pub enum TaskResponse {
    Call(CallResponse),
    RuntimeVersion(HexString),
    Error(String),
}

impl Task {
    pub async fn run(&self, task_id: u32, client: &Client) -> Result<(), jsonrpsee::core::Error> {
        let resp = match self.kind {
            TaskKind::Call => self.call(task_id, client).await,
            TaskKind::RuntimeVersion => self.runtime_version(task_id, client).await,
        }?;

        client.task_result(task_id, resp).await?;

        Ok(())
    }

    async fn call(
        &self,
        task_id: u32,
        client: &Client,
    ) -> Result<TaskResponse, jsonrpsee::core::Error> {
        let mut storage_top_trie_changes = StorageDiff::empty();
        let mut offchain_storage_changes = StorageDiff::empty();

        let vm_proto = HostVmPrototype::new(Config {
            module: &self.wasm,
            heap_pages: HeapPages::from(2048),
            exec_hint: smoldot::executor::vm::ExecHint::Oneshot,
            allow_unresolved_imports: false,
        })
        .unwrap();

<<<<<<< HEAD
        let mut ret: Vec<u8> = vec![];
=======
        let mut ret: Result<Vec<u8>, String> = Ok(Vec::new());
>>>>>>> 482e1368

        for (call, params) in self.calls.as_ref().unwrap() {
            let mut vm = runtime_host::run(runtime_host::Config {
                virtual_machine: vm_proto.clone(),
                function_to_call: &call,
                parameter: iter::once(params.as_ref()),
                top_trie_root_calculation_cache: None,
                storage_top_trie_changes,
                offchain_storage_changes,
            })
            .unwrap();

            println!("Calling {}", call);

            let res = loop {
                vm = match vm {
                    RuntimeHostVm::Finished(res) => {
                        break res;
                    }
                    RuntimeHostVm::StorageGet(req) => {
                        let key = req.key_as_vec();
                        let mut value = client
                            .storage_get(task_id, &self.block_hash, HexString(key))
                            .await?;
                        if let Some(val) = &value {
                            if val.0.is_empty() {
                                value = None;
                            }
                        }
                        req.inject_value(value.map(|v| iter::once(v.0)))
                    }
                    RuntimeHostVm::PrefixKeys(req) => {
                        let prefix = req.prefix().as_ref().to_vec();
                        if prefix.is_empty() {
                            // this must be coming from `ExternalStorageRoot` trying to get all keys in order to calculate storage root digest
                            // we are not going to fetch all the storages for that, so a dummy value is returned
                            // this means the storage root digest will be wrong, and failed the final check
                            // so we should just avoid doing final check by not supporting execute_block
                            req.inject_keys_ordered(iter::empty::<Vec<u8>>())
                        } else {
                            let keys = client
                                .prefix_keys(task_id, &self.block_hash, HexString(prefix))
                                .await?;
                            req.inject_keys_ordered(keys.into_iter().map(|v| v.0))
                        }
                    }
                    RuntimeHostVm::NextKey(req) => {
                        let key = req.key().as_ref().to_vec();
                        let next_key = client
                            .next_key(task_id, &self.block_hash, HexString(key))
                            .await?;
                        req.inject_key(next_key.map(|k| k.0))
                    }
                }
            };

            println!("Completed {}", call);

            match res {
                Ok(success) => {
                    ret = Ok(success.virtual_machine.value().as_ref().to_vec());

<<<<<<< HEAD
            ret = res.virtual_machine.value().as_ref().to_vec();
=======
                    storage_top_trie_changes = success.storage_top_trie_changes;
                    offchain_storage_changes = success.offchain_storage_changes;
                }
                Err(err) => {
                    ret = Err(err.to_string());
>>>>>>> 482e1368

					storage_top_trie_changes = StorageDiff::empty();
                    break;
                }
            }
        }

<<<<<<< HEAD
        let diff = storage_top_trie_changes
            .diff_into_iter_unordered()
            .map(|(k, v)| (HexString(k), v.map(HexString)))
            .collect();

        Ok(TaskResponse::Call(CallResponse {
            result: HexString(ret),
            storage_diff: diff,
        }))
=======
        Ok(ret.map_or_else(
            |err| TaskResponse::Error(err),
            move |ret| {
                let diff = storage_top_trie_changes
                    .diff_into_iter_unordered()
                    .map(|(k, v)| (HexString(k), v.map(HexString)))
                    .collect();

                TaskResponse::Call(CallResponse {
                    result: HexString(ret),
                    storage_diff: diff,
                })
            },
        ))
>>>>>>> 482e1368
    }

    async fn runtime_version(
        &self,
        _task_id: u32,
        _client: &Client,
    ) -> Result<TaskResponse, jsonrpsee::core::Error> {
        let vm_proto = HostVmPrototype::new(Config {
            module: &self.wasm,
            heap_pages: HeapPages::from(2048),
            exec_hint: smoldot::executor::vm::ExecHint::Oneshot,
            allow_unresolved_imports: false,
        })
        .unwrap();

        let resp = vm_proto.runtime_version();

        Ok(TaskResponse::RuntimeVersion(HexString(
            resp.as_ref().to_vec(),
        )))
    }
}<|MERGE_RESOLUTION|>--- conflicted
+++ resolved
@@ -68,12 +68,7 @@
             allow_unresolved_imports: false,
         })
         .unwrap();
-
-<<<<<<< HEAD
-        let mut ret: Vec<u8> = vec![];
-=======
         let mut ret: Result<Vec<u8>, String> = Ok(Vec::new());
->>>>>>> 482e1368
 
         for (call, params) in self.calls.as_ref().unwrap() {
             let mut vm = runtime_host::run(runtime_host::Config {
@@ -136,33 +131,17 @@
                 Ok(success) => {
                     ret = Ok(success.virtual_machine.value().as_ref().to_vec());
 
-<<<<<<< HEAD
-            ret = res.virtual_machine.value().as_ref().to_vec();
-=======
                     storage_top_trie_changes = success.storage_top_trie_changes;
                     offchain_storage_changes = success.offchain_storage_changes;
                 }
                 Err(err) => {
                     ret = Err(err.to_string());
->>>>>>> 482e1368
-
 					storage_top_trie_changes = StorageDiff::empty();
                     break;
                 }
             }
         }
 
-<<<<<<< HEAD
-        let diff = storage_top_trie_changes
-            .diff_into_iter_unordered()
-            .map(|(k, v)| (HexString(k), v.map(HexString)))
-            .collect();
-
-        Ok(TaskResponse::Call(CallResponse {
-            result: HexString(ret),
-            storage_diff: diff,
-        }))
-=======
         Ok(ret.map_or_else(
             |err| TaskResponse::Error(err),
             move |ret| {
@@ -177,7 +156,6 @@
                 })
             },
         ))
->>>>>>> 482e1368
     }
 
     async fn runtime_version(
