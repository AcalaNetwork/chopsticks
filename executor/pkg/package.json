{
  "name": "@acala-network/chopsticks-executor",
<<<<<<< HEAD
  "version": "0.2.2",
=======
  "description": "Chopsticks executor",
  "version": "0.2.2",
  "license": "Apache-2.0",
  "repository": {
    "type": "git",
    "url": "https://github.com/AcalaNetwork/chopsticks"
  },
>>>>>>> 14313c3d
  "files": [
    "chopsticks_executor_bg.wasm",
    "chopsticks_executor.js",
    "chopsticks_executor.d.ts"
  ],
  "main": "chopsticks_executor.js",
  "types": "chopsticks_executor.d.ts"
}<|MERGE_RESOLUTION|>--- conflicted
+++ resolved
@@ -1,8 +1,5 @@
 {
   "name": "@acala-network/chopsticks-executor",
-<<<<<<< HEAD
-  "version": "0.2.2",
-=======
   "description": "Chopsticks executor",
   "version": "0.2.2",
   "license": "Apache-2.0",
@@ -10,7 +7,6 @@
     "type": "git",
     "url": "https://github.com/AcalaNetwork/chopsticks"
   },
->>>>>>> 14313c3d
   "files": [
     "chopsticks_executor_bg.wasm",
     "chopsticks_executor.js",
