import { defineConfig } from 'vitest/config'

export default defineConfig({
  test: {
<<<<<<< HEAD
    hookTimeout: 30000,
    testTimeout: 30000,
=======
    testTimeout: 120000,
>>>>>>> 325d5a4e
  },
})<|MERGE_RESOLUTION|>--- conflicted
+++ resolved
@@ -2,11 +2,7 @@
 
 export default defineConfig({
   test: {
-<<<<<<< HEAD
     hookTimeout: 30000,
-    testTimeout: 30000,
-=======
     testTimeout: 120000,
->>>>>>> 325d5a4e
   },
 })