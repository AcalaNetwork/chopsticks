--- conflicted
+++ resolved
@@ -4,32 +4,20 @@
 import { ProviderInterface } from '@polkadot/rpc-provider/types'
 import { beforeAll, beforeEach, expect, vi } from 'vitest'
 
-<<<<<<< HEAD
-import { Api } from '../src/api'
-import { Blockchain } from '../src/blockchain'
-import { BuildBlockMode } from '../src/blockchain/txpool'
-import { GenesisProvider } from '../src/genesis-provider'
+import { Api } from '@chopsticks/api'
+import { Blockchain } from '@chopsticks/blockchain'
+import { BuildBlockMode } from '@chopsticks/blockchain/txpool'
+import { GenesisProvider } from '@chopsticks/genesis-provider'
 import {
   InherentProviders,
   SetBabeRandomness,
   SetNimbusAuthorInherent,
   SetTimestamp,
   SetValidationData,
-} from '../src/blockchain/inherents'
-import { ProviderInterface } from '@polkadot/rpc-provider/types'
-import { StorageValues } from '../src/utils/set-storage'
-import { createServer } from '../src/server'
-import { handler } from '../src/rpc'
-=======
-import { Api } from '@chopsticks/api'
-import { Blockchain } from '@chopsticks/blockchain'
-import { BuildBlockMode } from '@chopsticks/blockchain/txpool'
-import { GenesisProvider } from '@chopsticks/genesis-provider'
-import { InherentProviders, SetTimestamp, SetValidationData } from '@chopsticks/blockchain/inherent'
+} from '@chopsticks/blockchain/inherent'
 import { StorageValues } from '@chopsticks/utils/set-storage'
 import { createServer } from '@chopsticks/server'
 import { handler } from '@chopsticks/rpc'
->>>>>>> 9a7a9766
 
 export type SetupOption = {
   endpoint?: string
