import { ApiPromise, WsProvider } from '@polkadot/api'
import { Codec } from '@polkadot/types/types'
import { Keyring } from '@polkadot/keyring'
import { beforeAll, beforeEach, expect, vi } from 'vitest'

import { Api } from '../src/api'
import { Blockchain } from '../src/blockchain'
import { BuildBlockMode } from '../src/blockchain/txpool'
import { GenesisProvider } from '../src/genesis-provider'
import {
  InherentProviders,
  SetBabeRandomness,
  SetNimbusAuthorInherent,
  SetTimestamp,
  SetValidationData,
} from '../src/blockchain/inherents'
import { ProviderInterface } from '@polkadot/rpc-provider/types'
import { StorageValues } from '../src/utils/set-storage'
import { createServer } from '../src/server'
import { handler } from '../src/rpc'

export type SetupOption = {
  endpoint?: string
  blockHash?: string
  mockSignatureHost?: boolean
  allowUnresolvedImports?: boolean
  genesis?: string
}

export const env = {
  mandala: {
    endpoint: 'wss://mandala-rpc.aca-staging.network/ws',
    blockHash: '0x062327512615cd62ea8c57652a04a6c937b112f1410520d83e2fafb9776cdbe1',
  },
  rococo: {
    endpoint: 'wss://rococo-rpc.polkadot.io',
    blockHash: '0xd7fef00504decd41d5d2e9a04346f6bc639fd428083e3ca941f636a8f88d456a',
  },
  mandalaGenesis: {
    genesis: 'https://raw.githubusercontent.com/AcalaNetwork/Acala/master/resources/mandala-dist.json',
  },
}

const setupAll = async ({ endpoint, blockHash, mockSignatureHost, allowUnresolvedImports, genesis }: SetupOption) => {
  let wsProvider: ProviderInterface
  if (genesis) {
    wsProvider = await GenesisProvider.fromUrl(genesis)
  } else {
    wsProvider = new WsProvider(endpoint)
  }
  const api = new Api(wsProvider, { SetEvmOrigin: { payload: {}, extrinsic: {} } })

  await api.isReady

  const header = await api.getHeader(blockHash)

  return {
    async setup() {
      let now = new Date('2022-10-30T00:00:00.000Z').getTime()
      const setTimestamp = new SetTimestamp(() => {
        now += 20000
        return now
      })
<<<<<<< HEAD
      const inherents = new InherentProviders(setTimestamp, [
        new SetValidationData(tasks),
        new SetNimbusAuthorInherent(),
        new SetBabeRandomness(),
      ])
=======

      const inherents = new InherentProviders(setTimestamp, [new SetValidationData()])
>>>>>>> 14313c3d

      const chain = new Blockchain({
        api,
        buildBlockMode: BuildBlockMode.Manual,
        inherentProvider: inherents,
        header: {
          hash: blockHash || (await api.getBlockHash(0)),
          number: Number(header.number),
        },
        mockSignatureHost,
        allowUnresolvedImports,
      })

      const context = { chain, api, ws: wsProvider }

      const { port: listeningPortPromise, close } = createServer(0, handler(context))
      const listeningPort = await listeningPortPromise

      const wsProvider2 = new WsProvider(`ws://localhost:${listeningPort}`)
      const api2 = await ApiPromise.create({
        provider: wsProvider2,
        signedExtensions: {
          SetEvmOrigin: {
            extrinsic: {},
            payload: {},
          },
        },
      })

      return {
        chain,
        ws: wsProvider2,
        api: api2,
        async teardown() {
          await api2.disconnect()
          await new Promise((resolve) => setTimeout(resolve, 1000))
          await close()
        },
      }
    },
    async teardownAll() {
      await new Promise((resolve) => setTimeout(resolve, 1000))
      await api.disconnect()
    },
  }
}

export let api: ApiPromise
export let chain: Blockchain
export let ws: WsProvider

export const setupApi = (option: SetupOption) => {
  let setup: Awaited<ReturnType<typeof setupAll>>['setup']

  beforeAll(async () => {
    const res = await setupAll(option)
    setup = res.setup
    return () => res.teardownAll()
  })

  beforeEach(async () => {
    const res = await setup()
    api = res.api
    chain = res.chain
    ws = res.ws

    return res.teardown
  })
}

type CodecOrArray = Codec | Codec[]

export const expectJson = (codec: CodecOrArray | Promise<CodecOrArray>) => {
  return expect(Promise.resolve(codec).then((x) => (Array.isArray(x) ? x.map((x) => x.toJSON()) : x.toJSON()))).resolves
}

export const expectHex = (codec: CodecOrArray | Promise<CodecOrArray>) => {
  return expect(Promise.resolve(codec).then((x) => (Array.isArray(x) ? x.map((x) => x.toHex()) : x.toHex()))).resolves
}

export const dev = {
  newBlock: (param?: { count?: number; to?: number }): Promise<string> => {
    return ws.send('dev_newBlock', [param])
  },
  setStorages: (values: StorageValues, blockHash?: string) => {
    return ws.send('dev_setStorages', [values, blockHash])
  },
}

function defer<T>() {
  const deferred = {} as { resolve: (value: any) => void; reject: (reason: any) => void; promise: Promise<T> }
  deferred.promise = new Promise((resolve, reject) => {
    deferred.resolve = resolve
    deferred.reject = reject
  })
  return deferred
}

export const mockCallback = () => {
  let next = defer()
  const callback = vi.fn((...args) => {
    next.resolve(args)
    next = defer()
  })

  return {
    callback,
    next() {
      return next.promise
    },
  }
}

export const delay = (ms: number) => new Promise((resolve) => setTimeout(resolve, ms))

export const testingPairs = (ss58Format?: number) => {
  const keyring = new Keyring({ type: 'ed25519', ss58Format }) // cannot use sr25519 as it is non determinstic
  const alice = keyring.addFromUri('//Alice')
  const bob = keyring.addFromUri('//Bob')
  const charlie = keyring.addFromUri('//Charlie')
  const dave = keyring.addFromUri('//Dave')
  const eve = keyring.addFromUri('//Eve')
  const test1 = keyring.addFromUri('//test1')
  const test2 = keyring.addFromUri('//test2')
  return {
    alice,
    bob,
    charlie,
    dave,
    eve,
    test1,
    test2,
    keyring,
  }
}<|MERGE_RESOLUTION|>--- conflicted
+++ resolved
@@ -61,16 +61,11 @@
         now += 20000
         return now
       })
-<<<<<<< HEAD
       const inherents = new InherentProviders(setTimestamp, [
-        new SetValidationData(tasks),
+        new SetValidationData(),
         new SetNimbusAuthorInherent(),
         new SetBabeRandomness(),
       ])
-=======
-
-      const inherents = new InherentProviders(setTimestamp, [new SetValidationData()])
->>>>>>> 14313c3d
 
       const chain = new Blockchain({
         api,
