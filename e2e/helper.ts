import { ApiPromise, WsProvider } from '@polkadot/api'
import { Codec } from '@polkadot/types/types'
import { Keyring } from '@polkadot/keyring'
import { beforeAll, beforeEach, expect, vi } from 'vitest'

import { Api } from '../src/api'
import { Blockchain } from '../src/blockchain'
import { BuildBlockMode } from '../src/blockchain/txpool'
import { GenesisProvider } from '../src/genesis-provider'
import {
  InherentProviders,
  SetBabeRandomness,
  SetNimbusAuthorInherent,
  SetTimestamp,
  SetValidationData,
} from '../src/blockchain/inherent'
import { StorageValues } from '../src/utils/set-storage'
import { createServer } from '../src/server'
import { handler } from '../src/rpc'

export type SetupOption = {
  endpoint?: string
  blockHash?: string
  mockSignatureHost?: boolean
  allowUnresolvedImports?: boolean
  genesis?: string
}

export const env = {
  mandala: {
    endpoint: 'wss://mandala-rpc.aca-staging.network/ws',
    blockHash: '0x062327512615cd62ea8c57652a04a6c937b112f1410520d83e2fafb9776cdbe1',
  },
  rococo: {
    endpoint: 'wss://rococo-rpc.polkadot.io',
    blockHash: '0xd7fef00504decd41d5d2e9a04346f6bc639fd428083e3ca941f636a8f88d456a',
  },
  mandalaGenesis: {
    genesis: 'https://raw.githubusercontent.com/AcalaNetwork/Acala/master/resources/mandala-dist.json',
  },
}

export const setupAll = async ({
  endpoint,
  blockHash,
  mockSignatureHost,
  allowUnresolvedImports,
  genesis,
}: SetupOption) => {
  const api = new Api(genesis ? await GenesisProvider.fromUrl(genesis) : new WsProvider(endpoint), {
    SetEvmOrigin: { payload: {}, extrinsic: {} },
  })

  await api.isReady

  const header = await api.getHeader(blockHash)

  return {
    async setup() {
<<<<<<< HEAD
      let now = new Date('2022-10-30T00:00:00.000Z').getTime()
      const setTimestamp = new SetTimestamp(() => {
        now += 20000
        return now
      })
      const inherents = new InherentProviders(setTimestamp, [
        new SetValidationData(),
        new SetNimbusAuthorInherent(),
        new SetBabeRandomness(),
      ])
=======
      const inherents = new InherentProviders(new SetTimestamp(), [new SetValidationData()])
>>>>>>> c0525a82

      const chain = new Blockchain({
        api,
        buildBlockMode: BuildBlockMode.Manual,
        inherentProvider: inherents,
        header: {
          hash: blockHash || (await api.getBlockHash()),
          number: Number(header.number),
        },
        mockSignatureHost,
        allowUnresolvedImports,
      })

      const { port, close } = await createServer(handler({ chain }))

      const ws = new WsProvider(`ws://localhost:${port}`)
      const apiPromise = await ApiPromise.create({
        provider: ws,
        signedExtensions: {
          SetEvmOrigin: {
            extrinsic: {},
            payload: {},
          },
        },
      })

      await apiPromise.isReady

      return {
        chain,
        ws,
        api: apiPromise,
        async teardown() {
          await apiPromise.disconnect()
          await new Promise((resolve) => setTimeout(resolve, 1000))
          await close()
        },
      }
    },
    async teardownAll() {
      await new Promise((resolve) => setTimeout(resolve, 1000))
      await api.disconnect()
    },
  }
}

export let api: ApiPromise
export let chain: Blockchain
export let ws: WsProvider

export const setupApi = (option: SetupOption) => {
  let setup: Awaited<ReturnType<typeof setupAll>>['setup']

  beforeAll(async () => {
    const res = await setupAll(option)
    setup = res.setup
    return () => res.teardownAll()
  })

  beforeEach(async () => {
    const res = await setup()
    api = res.api
    chain = res.chain
    ws = res.ws

    return res.teardown
  })
}

type CodecOrArray = Codec | Codec[]

export const expectJson = (codec: CodecOrArray | Promise<CodecOrArray>) => {
  return expect(Promise.resolve(codec).then((x) => (Array.isArray(x) ? x.map((x) => x.toJSON()) : x.toJSON()))).resolves
}

export const expectHex = (codec: CodecOrArray | Promise<CodecOrArray>) => {
  return expect(Promise.resolve(codec).then((x) => (Array.isArray(x) ? x.map((x) => x.toHex()) : x.toHex()))).resolves
}

export const matchSnapshot = (codec: CodecOrArray | Promise<CodecOrArray>) => {
  return expect(
    Promise.resolve(codec).then((x) => (Array.isArray(x) ? x.map((x) => x.toHuman()) : x.toHuman()))
  ).resolves.toMatchSnapshot()
}

export const dev = {
  newBlock: (param?: { count?: number; to?: number }): Promise<string> => {
    return ws.send('dev_newBlock', [param])
  },
  setStorages: (values: StorageValues, blockHash?: string) => {
    return ws.send('dev_setStorages', [values, blockHash])
  },
  timeTravel: (date: string | number) => {
    return ws.send<number>('dev_timeTravel', [date])
  },
}

function defer<T>() {
  const deferred = {} as { resolve: (value: any) => void; reject: (reason: any) => void; promise: Promise<T> }
  deferred.promise = new Promise((resolve, reject) => {
    deferred.resolve = resolve
    deferred.reject = reject
  })
  return deferred
}

export const mockCallback = () => {
  let next = defer()
  const callback = vi.fn((...args) => {
    next.resolve(args)
    next = defer()
  })

  return {
    callback,
    next() {
      return next.promise
    },
  }
}

export const delay = (ms: number) => new Promise((resolve) => setTimeout(resolve, ms))

export const testingPairs = (ss58Format?: number) => {
  const keyring = new Keyring({ type: 'ed25519', ss58Format }) // cannot use sr25519 as it is non determinstic
  const alice = keyring.addFromUri('//Alice')
  const bob = keyring.addFromUri('//Bob')
  const charlie = keyring.addFromUri('//Charlie')
  const dave = keyring.addFromUri('//Dave')
  const eve = keyring.addFromUri('//Eve')
  const test1 = keyring.addFromUri('//test1')
  const test2 = keyring.addFromUri('//test2')
  return {
    alice,
    bob,
    charlie,
    dave,
    eve,
    test1,
    test2,
    keyring,
  }
}<|MERGE_RESOLUTION|>--- conflicted
+++ resolved
@@ -57,20 +57,11 @@
 
   return {
     async setup() {
-<<<<<<< HEAD
-      let now = new Date('2022-10-30T00:00:00.000Z').getTime()
-      const setTimestamp = new SetTimestamp(() => {
-        now += 20000
-        return now
-      })
-      const inherents = new InherentProviders(setTimestamp, [
+      const inherents = new InherentProviders(new SetTimestamp(), [
         new SetValidationData(),
         new SetNimbusAuthorInherent(),
         new SetBabeRandomness(),
       ])
-=======
-      const inherents = new InherentProviders(new SetTimestamp(), [new SetValidationData()])
->>>>>>> c0525a82
 
       const chain = new Blockchain({
         api,
