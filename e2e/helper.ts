--- conflicted
+++ resolved
@@ -18,11 +18,8 @@
   endpoint?: string
   blockHash?: string
   mockSignatureHost?: boolean
-<<<<<<< HEAD
+  allowUnresolvedImports?: boolean
   genesis?: string
-=======
-  allowUnresolvedImports?: boolean
->>>>>>> 4bba9407
 }
 
 export const env = {
@@ -39,18 +36,13 @@
   },
 }
 
-<<<<<<< HEAD
-const setupAll = async ({ endpoint, blockHash, mockSignatureHost, genesis }: SetupOption) => {
+const setupAll = async ({ endpoint, blockHash, mockSignatureHost, allowUnresolvedImports, genesis }: SetupOption) => {
   let wsProvider: ProviderInterface
   if (genesis) {
     wsProvider = await GenesisProvider.fromUrl(genesis)
   } else {
     wsProvider = new WsProvider(endpoint)
   }
-=======
-const setupAll = async ({ endpoint, blockHash, mockSignatureHost, allowUnresolvedImports }: SetupOption) => {
-  const wsProvider = new WsProvider(endpoint)
->>>>>>> 4bba9407
   const api = new Api(wsProvider, { SetEvmOrigin: { payload: {}, extrinsic: {} } })
 
   await api.isReady
